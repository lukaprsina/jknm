--- conflicted
+++ resolved
@@ -1,4 +1,3 @@
-<<<<<<< HEAD
 "use client";
 
 import { QueryClientProvider } from "@tanstack/react-query";
@@ -110,118 +109,4 @@
     return `https://${process.env.VERCEL_PROJECT_PRODUCTION_URL}`;
   if (process.env.VERCEL_URL) return `https://${process.env.VERCEL_URL}`;
   return `http://localhost:${process.env.PORT ?? 3000}`;
-}
-=======
-"use client";
-
-import { QueryClientProvider } from "@tanstack/react-query";
-import type { QueryClient } from "@tanstack/react-query";
-import { httpBatchLink, loggerLink } from "@trpc/client";
-import { createTRPCReact } from "@trpc/react-query";
-import type { inferRouterInputs, inferRouterOutputs } from "@trpc/server";
-import { useState } from "react";
-import SuperJSON from "superjson";
-
-import type { AppRouter } from "~/server/api/root";
-import { createQueryClient } from "./query-client";
-import {
-  persistQueryClient,
-  removeOldestQuery,
-} from "@tanstack/react-query-persist-client";
-import { createSyncStoragePersister } from "@tanstack/query-sync-storage-persister";
-import { ReactQueryDevtools } from "@tanstack/react-query-devtools";
-
-let clientQueryClientSingleton: QueryClient | undefined = undefined;
-const getQueryClient = () => {
-  if (typeof window === "undefined") {
-    // Server: always make a new query client
-    return createQueryClient();
-  }
-
-  // Browser: use singleton pattern to keep the same query client
-  if (!clientQueryClientSingleton) {
-    const localStoragePersister = createSyncStoragePersister({
-      storage: window.localStorage,
-      retry: removeOldestQuery,
-    });
-
-    clientQueryClientSingleton = createQueryClient();
-
-    void persistQueryClient({
-      queryClient: clientQueryClientSingleton,
-      persister: localStoragePersister,
-    });
-  }
-
-  return clientQueryClientSingleton;
-};
-
-export const api = createTRPCReact<AppRouter>();
-
-/**
- * Inference helper for inputs.
- *
- * @example type HelloInput = RouterInputs['example']['hello']
- */
-export type RouterInputs = inferRouterInputs<AppRouter>;
-
-/**
- * Inference helper for outputs.
- *
- * @example type HelloOutput = RouterOutputs['example']['hello']
- */
-export type RouterOutputs = inferRouterOutputs<AppRouter>;
-
-export function TRPCReactProvider(props: { children: React.ReactNode }) {
-  const queryClient = getQueryClient();
-
-  const [trpcClient] = useState(() =>
-    api.createClient({
-      links: [
-        loggerLink({
-          enabled: (op) =>
-            process.env.NODE_ENV === "development" ||
-            (op.direction === "down" && op.result instanceof Error),
-        }),
-        httpBatchLink({
-          transformer: SuperJSON,
-          url: getBaseUrl() + "/api/trpc",
-          headers: () => {
-            const headers = new Headers();
-            headers.set("x-trpc-source", "nextjs-react");
-            return headers;
-          },
-        }),
-      ],
-    }),
-  );
-
-  return (
-    <QueryClientProvider client={queryClient}>
-      <api.Provider client={trpcClient} queryClient={queryClient}>
-        {props.children}
-      </api.Provider>
-      <ReactQueryDevtools initialIsOpen={false} />
-    </QueryClientProvider>
-  );
-}
-
-function getBaseUrl() {
-  /* console.log("getBaseUrl", {
-    window: typeof window,
-    process_port: process.env.PORT,
-    window_location: typeof window === "object" && window.location.origin,
-    last: `http://localhost:${process.env.PORT ?? 3000}`,
-    VERCEL_URL: process.env.VERCEL_URL,
-    VERCEL: process.env.VERCEL_URL,
-    NEXTAUTH_URL: process.env.NEXTAUTH_URL,
-    VERCEL_PROJECT_PRODUCTION_URL: process.env.VERCEL_PROJECT_PRODUCTION_URL,
-  }); */
-
-  if (typeof window !== "undefined") return window.location.origin;
-  if (process.env.VERCEL_PROJECT_PRODUCTION_URL)
-    return `https://${process.env.VERCEL_PROJECT_PRODUCTION_URL}`;
-  if (process.env.VERCEL_URL) return `https://${process.env.VERCEL_URL}`;
-  return `http://localhost:${process.env.PORT ?? 3000}`;
-}
->>>>>>> 37614cdc
+}