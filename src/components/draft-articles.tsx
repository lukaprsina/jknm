<<<<<<< HEAD
import {
  AccordionItem,
  AccordionTrigger,
  AccordionContent,
  Accordion,
} from "~/components/ui/accordion";
import { article_variants, article_grid_variants } from "~/lib/page-variants";
import { DraftArticleDrizzleCard } from "./article/adapter";
import { db } from "~/server/db";
import { asc } from "drizzle-orm";
import { DraftArticlesToAuthors } from "~/server/db/schema";
import { memoize } from "nextjs-better-unstable-cache";

export const cachedDrafts = memoize(
  async () => {
    return db.query.DraftArticle.findMany({
      with: {
        draft_articles_to_authors: {
          with: {
            author: true,
          },
          orderBy: asc(DraftArticlesToAuthors.order),
        },
      },
    });
  },
  {
    revalidateTags: ["drafts"],
    // log: ["dedupe", "datacache", "verbose"],
    logid: "drafts",
  },
);

export async function DraftArticles() {
  const drafts = await cachedDrafts();

  let sklon: string | undefined;
  if (drafts.length === 1) {
    sklon = "osnutek";
  } else if (drafts.length === 2) {
    sklon = "osnutka";
  } else if (drafts.length > 3 && drafts.length <= 4) {
    sklon = "osnutki";
  } else {
    sklon = "osnutkov";
  }

  return (
    <Accordion type="single" collapsible>
      <AccordionItem value="item-1">
        <AccordionTrigger>
          {drafts.length !== 0 ? (
            <span>
              <b>Osnutki</b> ({drafts.length} {sklon})
            </span>
          ) : (
            <span>Ni osnutkov</span>
          )}
        </AccordionTrigger>
        <AccordionContent className={article_variants({ variant: "card" })}>
          {drafts.length !== 0 ? (
            <div className={article_grid_variants()}>
              {drafts.map((article) => (
                <DraftArticleDrizzleCard key={article.id} article={article} />
              ))}
            </div>
          ) : (
            <span>Ni osnutkov</span>
          )}
        </AccordionContent>
      </AccordionItem>
    </Accordion>
  );
}
=======
import {
  AccordionItem,
  AccordionTrigger,
  AccordionContent,
  Accordion,
} from "~/components/ui/accordion";
import { article_variants, article_grid_variants } from "~/lib/page-variants";
import { DraftArticleDrizzleCard } from "./article/adapter";
import { db } from "~/server/db";
import { asc } from "drizzle-orm";
import { DraftArticlesToAuthors } from "~/server/db/schema";
import { memoize } from "nextjs-better-unstable-cache";

export const cachedDrafts = memoize(
  async () => {
    return db.query.DraftArticle.findMany({
      with: {
        draft_articles_to_authors: {
          with: {
            author: true,
          },
          orderBy: asc(DraftArticlesToAuthors.order),
        },
      },
    });
  },
  {
    revalidateTags: ["drafts"],
    // log: ["dedupe", "datacache", "verbose"],
    logid: "drafts",
  },
);

export async function DraftArticles() {
  const drafts = await cachedDrafts();

  let sklon: string | undefined;
  if (drafts.length === 1) {
    sklon = "osnutek";
  } else if (drafts.length === 2) {
    sklon = "osnutka";
  } else if (drafts.length > 3 && drafts.length <= 4) {
    sklon = "osnutki";
  } else {
    sklon = "osnutkov";
  }

  return (
    <Accordion type="single" collapsible>
      <AccordionItem value="item-1">
        <AccordionTrigger>
          {drafts.length !== 0 ? (
            <span>
              <b>Osnutki</b> ({drafts.length} {sklon})
            </span>
          ) : (
            <span>Ni osnutkov</span>
          )}
        </AccordionTrigger>
        <AccordionContent className={article_variants({ variant: "card" })}>
          {drafts.length !== 0 ? (
            <div className={article_grid_variants()}>
              {drafts.map((article) => (
                <DraftArticleDrizzleCard key={article.id} article={article} />
              ))}
            </div>
          ) : (
            <span>Ni osnutkov</span>
          )}
        </AccordionContent>
      </AccordionItem>
    </Accordion>
  );
}
>>>>>>> 37614cdc
<|MERGE_RESOLUTION|>--- conflicted
+++ resolved
@@ -1,4 +1,3 @@
-<<<<<<< HEAD
 import {
   AccordionItem,
   AccordionTrigger,
@@ -72,80 +71,4 @@
       </AccordionItem>
     </Accordion>
   );
-}
-=======
-import {
-  AccordionItem,
-  AccordionTrigger,
-  AccordionContent,
-  Accordion,
-} from "~/components/ui/accordion";
-import { article_variants, article_grid_variants } from "~/lib/page-variants";
-import { DraftArticleDrizzleCard } from "./article/adapter";
-import { db } from "~/server/db";
-import { asc } from "drizzle-orm";
-import { DraftArticlesToAuthors } from "~/server/db/schema";
-import { memoize } from "nextjs-better-unstable-cache";
-
-export const cachedDrafts = memoize(
-  async () => {
-    return db.query.DraftArticle.findMany({
-      with: {
-        draft_articles_to_authors: {
-          with: {
-            author: true,
-          },
-          orderBy: asc(DraftArticlesToAuthors.order),
-        },
-      },
-    });
-  },
-  {
-    revalidateTags: ["drafts"],
-    // log: ["dedupe", "datacache", "verbose"],
-    logid: "drafts",
-  },
-);
-
-export async function DraftArticles() {
-  const drafts = await cachedDrafts();
-
-  let sklon: string | undefined;
-  if (drafts.length === 1) {
-    sklon = "osnutek";
-  } else if (drafts.length === 2) {
-    sklon = "osnutka";
-  } else if (drafts.length > 3 && drafts.length <= 4) {
-    sklon = "osnutki";
-  } else {
-    sklon = "osnutkov";
-  }
-
-  return (
-    <Accordion type="single" collapsible>
-      <AccordionItem value="item-1">
-        <AccordionTrigger>
-          {drafts.length !== 0 ? (
-            <span>
-              <b>Osnutki</b> ({drafts.length} {sklon})
-            </span>
-          ) : (
-            <span>Ni osnutkov</span>
-          )}
-        </AccordionTrigger>
-        <AccordionContent className={article_variants({ variant: "card" })}>
-          {drafts.length !== 0 ? (
-            <div className={article_grid_variants()}>
-              {drafts.map((article) => (
-                <DraftArticleDrizzleCard key={article.id} article={article} />
-              ))}
-            </div>
-          ) : (
-            <span>Ni osnutkov</span>
-          )}
-        </AccordionContent>
-      </AccordionItem>
-    </Accordion>
-  );
-}
->>>>>>> 37614cdc
+}