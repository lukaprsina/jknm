--- conflicted
+++ resolved
@@ -1,4 +1,3 @@
-<<<<<<< HEAD
 "use client";
 
 import type { Hit as SearchHit } from "instantsearch.js";
@@ -134,142 +133,4 @@
       )}
     />
   );
-}
-=======
-"use client";
-
-import type { Hit as SearchHit } from "instantsearch.js";
-import type {
-  Author,
-  DraftArticle,
-  DraftArticlesToAuthors,
-  PublishedArticle,
-  PublishedArticlesToAuthors,
-} from "~/server/db/schema";
-import type { PublishedArticleHit } from "~/lib/validators";
-import type { IntersectionRef } from "./infinite-articles";
-import { convert_content_to_text } from "~/lib/content-to-text";
-import {
-  get_draft_article_link,
-  get_published_article_link,
-  get_s3_published_directory,
-} from "~/lib/article-utils";
-
-import { ArticleCard } from "./card";
-import { get_s3_prefix } from "~/lib/s3-publish";
-import { env } from "~/env";
-import { cached_state_store } from "~/app/provider";
-
-type SelectPublishedArticlesToAuthors =
-  typeof PublishedArticlesToAuthors.$inferSelect & {
-    author: typeof Author.$inferSelect;
-    published_id: number;
-    author_id: number;
-  };
-
-export type PublishedArticleWithAuthors =
-  typeof PublishedArticle.$inferSelect & {
-    published_articles_to_authors: SelectPublishedArticlesToAuthors[];
-  };
-
-type SelectDraftArticlesToAuthors =
-  typeof DraftArticlesToAuthors.$inferSelect & {
-    author: typeof Author.$inferSelect;
-    draft_id: number;
-    author_id: number;
-  };
-
-export type DraftArticleWithAuthors = typeof DraftArticle.$inferSelect & {
-  draft_articles_to_authors: SelectDraftArticlesToAuthors[];
-};
-
-export const DraftArticleDrizzleCard = ({
-  article,
-  ref,
-}: {
-  article: DraftArticleWithAuthors;
-  ref?: IntersectionRef;
-}) => {
-  return (
-    <ArticleCard
-      ref={ref}
-      title={article.title}
-      url={get_draft_article_link(article.id)}
-      content_preview={convert_content_to_text(
-        article.content?.blocks,
-        true,
-      ).slice(0, 1000)}
-      created_at={article.created_at}
-      image_url={get_s3_prefix(
-        `${article.id}/thumbnail.png`,
-        env.NEXT_PUBLIC_AWS_DRAFT_BUCKET_NAME,
-      )}
-      has_thumbnail={Boolean(article.thumbnail_crop)}
-      author_ids={article.draft_articles_to_authors.map((a) => a.author.id)}
-    />
-  );
-};
-
-export const PublishedArticleDrizzleCard = ({
-  article,
-  featured,
-  ref,
-}: {
-  article: PublishedArticleWithAuthors;
-  featured?: boolean;
-  ref?: IntersectionRef;
-}) => {
-  const duplicate_urls = cached_state_store.get.duplicate_urls();
-
-  return (
-    <ArticleCard
-      featured={featured}
-      ref={ref}
-      title={article.title}
-      url={get_published_article_link(
-        article.url,
-        article.created_at,
-        duplicate_urls,
-      )}
-      image_url={get_s3_prefix(
-        `${get_s3_published_directory(article.url, article.created_at)}/thumbnail.png`,
-        env.NEXT_PUBLIC_AWS_PUBLISHED_BUCKET_NAME,
-      )}
-      content_preview={convert_content_to_text(
-        article.content?.blocks,
-        true,
-      ).slice(0, 1000)}
-      created_at={article.created_at}
-      has_thumbnail={Boolean(article.thumbnail_crop)}
-      author_ids={article.published_articles_to_authors.map((a) => a.author.id)}
-    />
-  );
-};
-
-export function ArticleAlgoliaCard({
-  hit,
-  ref,
-}: {
-  hit: SearchHit<PublishedArticleHit>;
-  ref?: IntersectionRef;
-}) {
-  const duplicate_urls = cached_state_store.get.duplicate_urls();
-
-  return (
-    <ArticleCard
-      ref={ref}
-      featured={false}
-      title={hit.title}
-      url={get_published_article_link(hit.url, hit.created_at, duplicate_urls)}
-      content_preview={hit.content_preview?.slice(0, 1000)}
-      created_at={new Date(hit.created_at)}
-      has_thumbnail={hit.has_thumbnail}
-      author_ids={hit.author_ids}
-      image_url={get_s3_prefix(
-        `${get_s3_published_directory(hit.url, hit.created_at)}/thumbnail.png`,
-        env.NEXT_PUBLIC_AWS_PUBLISHED_BUCKET_NAME,
-      )}
-    />
-  );
-}
->>>>>>> 37614cdc
+}