<<<<<<< HEAD
"use client";

import { useCallback } from "react";
import { useRouter } from "next/navigation";
import { PencilIcon, PlusIcon } from "lucide-react";

import type { Session } from "next-auth";
import MakeNewDraftButton from "../article/make-new-draft-button";
import { Button } from "~/components/ui/button";
import type { ButtonProps } from "~/components/ui/button";
import {
  Tooltip,
  TooltipTrigger,
  TooltipContent,
} from "~/components/ui/tooltip";
import { SettingsDropdown } from "../settings";
import type {
  DraftArticleWithAuthors,
  PublishedArticleWithAuthors,
} from "../article/adapter";
import { get_draft_article_link } from "~/lib/article-utils";
import { useMutation } from "@tanstack/react-query";
import type { create_draft_validator } from "~/server/article/create-draft";
import { create_draft } from "~/server/article/create-draft";
import type { z } from "zod";

export default function EditingButtons({
  published_article,
  session,
}: {
  published_article?: PublishedArticleWithAuthors;
  draft_article?: DraftArticleWithAuthors;
  session: Session | null;
}) {
  /* useEffect(() => {
    console.log("EditingButtons", { published_article });
  }); */

  if (!session) return null;

  return (
    <>
      {published_article && (
        <EditButton
          variant="ghost"
          published_article_id={published_article.id}
        />
      )}
      <MakeNewDraftButton
        className="dark:bg-primary/80 dark:text-primary-foreground"
        variant="ghost"
        size="icon"
      >
        <PlusIcon size={24} />
      </MakeNewDraftButton>
      <SettingsDropdown />
    </>
  );
}

export function EditButton({
  new_tab,
  published_article_id,
  ...props
}: ButtonProps & {
  new_tab?: boolean;
  published_article_id: number;
}) {
  const router = useRouter();

  const handle_navigation = useCallback(
    (id: number) => {
      const new_url = get_draft_article_link(id);

      if (new_tab) {
        window.open(new_url, "_blank");
      } else {
        router.push(new_url);
      }
    },
    [new_tab, router],
  );

  const create_draft_mutation = useMutation({
    mutationFn: (input: z.infer<typeof create_draft_validator>) =>
      create_draft(input),
    onSuccess: (data) => {
      router.push(get_draft_article_link(data.id));
      handle_navigation(data.id);
    },
  });
  /* const get_or_create_draft = api.article.get_or_create_draft.useMutation({
    onSuccess: async (data) => {
      await trpc_utils.article.invalidate();
      handle_navigation(data.id);
    },
  }); */

  return (
    <Tooltip>
      <TooltipTrigger asChild>
        <Button
          className="flex flex-shrink-0 dark:bg-primary/80 dark:text-primary-foreground"
          size="icon"
          onClick={() => {
            create_draft_mutation.mutate({
              published_id: published_article_id,
            });
            /* get_or_create_draft.mutate({
              published_id: published_article_id,
            }); */
          }}
          {...props}
        >
          <PencilIcon size={20} />
        </Button>
      </TooltipTrigger>
      <TooltipContent>Uredi</TooltipContent>
    </Tooltip>
  );
}
=======
"use client";

import { useCallback } from "react";
import { useRouter } from "next/navigation";
import { PencilIcon, PlusIcon } from "lucide-react";

import type { Session } from "next-auth";
import MakeNewDraftButton from "../article/make-new-draft-button";
import { Button } from "~/components/ui/button";
import type { ButtonProps } from "~/components/ui/button";
import {
  Tooltip,
  TooltipTrigger,
  TooltipContent,
} from "~/components/ui/tooltip";
import { SettingsDropdown } from "../settings";
import type {
  DraftArticleWithAuthors,
  PublishedArticleWithAuthors,
} from "../article/adapter";
import { get_draft_article_link } from "~/lib/article-utils";
import { useMutation } from "@tanstack/react-query";
import type { create_draft_validator } from "~/server/article/create-draft";
import { create_draft } from "~/server/article/create-draft";
import type { z } from "zod";

export default function EditingButtons({
  published_article,
  session,
}: {
  published_article?: PublishedArticleWithAuthors;
  draft_article?: DraftArticleWithAuthors;
  session: Session | null;
}) {
  /* useEffect(() => {
    console.log("EditingButtons", { published_article });
  }); */

  if (!session) return null;

  return (
    <>
      {published_article && (
        <EditButton
          variant="ghost"
          published_article_id={published_article.id}
        />
      )}
      <MakeNewDraftButton
        className="dark:bg-primary/80 dark:text-primary-foreground"
        variant="ghost"
        size="icon"
      >
        <PlusIcon size={24} />
      </MakeNewDraftButton>
      <SettingsDropdown />
    </>
  );
}

export function EditButton({
  new_tab,
  published_article_id,
  ...props
}: ButtonProps & {
  new_tab?: boolean;
  published_article_id: number;
}) {
  const router = useRouter();

  const handle_navigation = useCallback(
    (id: number) => {
      const new_url = get_draft_article_link(id);

      if (new_tab) {
        window.open(new_url, "_blank");
      } else {
        router.push(new_url);
      }
    },
    [new_tab, router],
  );

  const create_draft_mutation = useMutation({
    mutationFn: (input: z.infer<typeof create_draft_validator>) =>
      create_draft(input),
    onSuccess: (data) => {
      router.push(get_draft_article_link(data.id));
      handle_navigation(data.id);
    },
  });
  /* const get_or_create_draft = api.article.get_or_create_draft.useMutation({
    onSuccess: async (data) => {
      await trpc_utils.article.invalidate();
      handle_navigation(data.id);
    },
  }); */

  return (
    <Tooltip>
      <TooltipTrigger asChild>
        <Button
          className="flex flex-shrink-0 dark:bg-primary/80 dark:text-primary-foreground"
          size="icon"
          onClick={() => {
            create_draft_mutation.mutate({
              published_id: published_article_id,
            });
            /* get_or_create_draft.mutate({
              published_id: published_article_id,
            }); */
          }}
          {...props}
        >
          <PencilIcon size={20} />
        </Button>
      </TooltipTrigger>
      <TooltipContent>Uredi</TooltipContent>
    </Tooltip>
  );
}
>>>>>>> 37614cdc
<|MERGE_RESOLUTION|>--- conflicted
+++ resolved
@@ -1,4 +1,3 @@
-<<<<<<< HEAD
 "use client";
 
 import { useCallback } from "react";
@@ -119,127 +118,4 @@
       <TooltipContent>Uredi</TooltipContent>
     </Tooltip>
   );
-}
-=======
-"use client";
-
-import { useCallback } from "react";
-import { useRouter } from "next/navigation";
-import { PencilIcon, PlusIcon } from "lucide-react";
-
-import type { Session } from "next-auth";
-import MakeNewDraftButton from "../article/make-new-draft-button";
-import { Button } from "~/components/ui/button";
-import type { ButtonProps } from "~/components/ui/button";
-import {
-  Tooltip,
-  TooltipTrigger,
-  TooltipContent,
-} from "~/components/ui/tooltip";
-import { SettingsDropdown } from "../settings";
-import type {
-  DraftArticleWithAuthors,
-  PublishedArticleWithAuthors,
-} from "../article/adapter";
-import { get_draft_article_link } from "~/lib/article-utils";
-import { useMutation } from "@tanstack/react-query";
-import type { create_draft_validator } from "~/server/article/create-draft";
-import { create_draft } from "~/server/article/create-draft";
-import type { z } from "zod";
-
-export default function EditingButtons({
-  published_article,
-  session,
-}: {
-  published_article?: PublishedArticleWithAuthors;
-  draft_article?: DraftArticleWithAuthors;
-  session: Session | null;
-}) {
-  /* useEffect(() => {
-    console.log("EditingButtons", { published_article });
-  }); */
-
-  if (!session) return null;
-
-  return (
-    <>
-      {published_article && (
-        <EditButton
-          variant="ghost"
-          published_article_id={published_article.id}
-        />
-      )}
-      <MakeNewDraftButton
-        className="dark:bg-primary/80 dark:text-primary-foreground"
-        variant="ghost"
-        size="icon"
-      >
-        <PlusIcon size={24} />
-      </MakeNewDraftButton>
-      <SettingsDropdown />
-    </>
-  );
-}
-
-export function EditButton({
-  new_tab,
-  published_article_id,
-  ...props
-}: ButtonProps & {
-  new_tab?: boolean;
-  published_article_id: number;
-}) {
-  const router = useRouter();
-
-  const handle_navigation = useCallback(
-    (id: number) => {
-      const new_url = get_draft_article_link(id);
-
-      if (new_tab) {
-        window.open(new_url, "_blank");
-      } else {
-        router.push(new_url);
-      }
-    },
-    [new_tab, router],
-  );
-
-  const create_draft_mutation = useMutation({
-    mutationFn: (input: z.infer<typeof create_draft_validator>) =>
-      create_draft(input),
-    onSuccess: (data) => {
-      router.push(get_draft_article_link(data.id));
-      handle_navigation(data.id);
-    },
-  });
-  /* const get_or_create_draft = api.article.get_or_create_draft.useMutation({
-    onSuccess: async (data) => {
-      await trpc_utils.article.invalidate();
-      handle_navigation(data.id);
-    },
-  }); */
-
-  return (
-    <Tooltip>
-      <TooltipTrigger asChild>
-        <Button
-          className="flex flex-shrink-0 dark:bg-primary/80 dark:text-primary-foreground"
-          size="icon"
-          onClick={() => {
-            create_draft_mutation.mutate({
-              published_id: published_article_id,
-            });
-            /* get_or_create_draft.mutate({
-              published_id: published_article_id,
-            }); */
-          }}
-          {...props}
-        >
-          <PencilIcon size={20} />
-        </Button>
-      </TooltipTrigger>
-      <TooltipContent>Uredi</TooltipContent>
-    </Tooltip>
-  );
-}
->>>>>>> 37614cdc
+}